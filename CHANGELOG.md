--- conflicted
+++ resolved
@@ -2,13 +2,9 @@
 
 ## Version 0.2.1-dev (changes since 0.2.1 release go here)
 
-<<<<<<< HEAD
-### Features
+### Features
+* Added ``plot`` method to ``skbio.stats.distance.DissimilarityMatrix`` for creating basic heatmaps of a dissimilarity/distance matrix (see [#684](https://github.com/biocore/scikit-bio/issues/684)). Also added  ``_repr_png_`` and ``_repr_svg_`` methods for automatic display in the IPython Notebook, with ``png`` and ``svg`` properties for direct access.
 * Added `__str__` method to `skbio.stats.ordination.OrdinationResults`.
-=======
-###Features
-* Added ``plot`` method to ``skbio.stats.distance.DissimilarityMatrix`` for creating basic heatmaps of a dissimilarity/distance matrix (see [#684](https://github.com/biocore/scikit-bio/issues/684)). Also added  ``_repr_png_`` and ``_repr_svg_`` methods for automatic display in the IPython Notebook, with ``png`` and ``svg`` properties for direct access.
->>>>>>> 98780c8e
 
 ## Version 0.2.1 (2014-10-27)
 
