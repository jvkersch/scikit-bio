#!/usr/bin/env python

# ----------------------------------------------------------------------------
# Copyright (c) 2013--, scikit-bio development team.
#
# Distributed under the terms of the Modified BSD License.
#
# The full license is in the file COPYING.txt, distributed with this software.
# ----------------------------------------------------------------------------

from __future__ import division

from unittest import TestCase, main

import numpy as np
import numpy.testing as nptest
from future.utils.six import StringIO

from skbio.core.tree import TreeNode, _dnd_tokenizer
from skbio.core.distance import DistanceMatrix
from skbio.core.exception import (NoLengthError, TreeError, RecordError,
<<<<<<< HEAD
                                  MissingNodeError, NoParentError)
from skbio.maths.stats.test import correlation_t
=======
                                  MissingNodeError)
from skbio.math.stats.test import correlation_t
>>>>>>> d728389a


class TreeTests(TestCase):

    def setUp(self):
        """Prep the self"""
        self.simple_t = TreeNode.from_newick("((a,b)i1,(c,d)i2)root;")
        nodes = dict([(x, TreeNode(x)) for x in 'abcdefgh'])
        nodes['a'].append(nodes['b'])
        nodes['b'].append(nodes['c'])
        nodes['c'].append(nodes['d'])
        nodes['c'].append(nodes['e'])
        nodes['c'].append(nodes['f'])
        nodes['f'].append(nodes['g'])
        nodes['a'].append(nodes['h'])
        self.TreeNode = nodes
        self.TreeRoot = nodes['a']

    def test_count(self):
        """Get node counts"""
        exp = 7
        obs = self.simple_t.count()
        self.assertEqual(obs, exp)

        exp = 4
        obs = self.simple_t.count(tips=True)
        self.assertEqual(obs, exp)

    def test_copy(self):
        """copy a tree"""
        self.simple_t.children[0].length = 1.2
        self.simple_t.children[1].children[0].length = 0.5
        cp = self.simple_t.copy()
        gen = zip(cp.traverse(include_self=True),
                  self.simple_t.traverse(include_self=True))

        for a, b in gen:
            self.assertIsNot(a, b)
            self.assertEqual(a.name, b.name)
            self.assertEqual(a.length, b.length)

    def test_append(self):
        """Append a node to a tree"""
        second_tree = TreeNode.from_newick("(x,y)z;")
        self.simple_t.append(second_tree)

        self.assertEqual(self.simple_t.children[0].name, 'i1')
        self.assertEqual(self.simple_t.children[1].name, 'i2')
        self.assertEqual(self.simple_t.children[2].name, 'z')
        self.assertEqual(len(self.simple_t.children), 3)
        self.assertEqual(self.simple_t.children[2].children[0].name, 'x')
        self.assertEqual(self.simple_t.children[2].children[1].name, 'y')
        self.assertEqual(second_tree.parent, self.simple_t)

    def test_extend(self):
        """Extend a few nodes"""
        second_tree = TreeNode.from_newick("(x1,y1)z1;")
        third_tree = TreeNode.from_newick("(x2,y2)z2;")
        self.simple_t.extend([second_tree, third_tree])

        self.assertEqual(self.simple_t.children[0].name, 'i1')
        self.assertEqual(self.simple_t.children[1].name, 'i2')
        self.assertEqual(self.simple_t.children[2].name, 'z1')
        self.assertEqual(self.simple_t.children[3].name, 'z2')
        self.assertEqual(len(self.simple_t.children), 4)
        self.assertEqual(self.simple_t.children[2].children[0].name, 'x1')
        self.assertEqual(self.simple_t.children[2].children[1].name, 'y1')
        self.assertEqual(self.simple_t.children[3].children[0].name, 'x2')
        self.assertEqual(self.simple_t.children[3].children[1].name, 'y2')
        self.assertIs(second_tree.parent, self.simple_t)
        self.assertIs(third_tree.parent, self.simple_t)

    def test_extend_empty(self):
        """Extend on the empty case should work"""
        self.simple_t.extend([])
        self.assertEqual(self.simple_t.children[0].name, 'i1')
        self.assertEqual(self.simple_t.children[1].name, 'i2')
        self.assertEqual(len(self.simple_t.children), 2)

    def test_iter(self):
        """iter wraps children"""
        exp = ['i1', 'i2']
        obs = [n.name for n in self.simple_t]
        self.assertEqual(obs, exp)

    def test_gops(self):
        """Basic TreeNode operations should work as expected"""
        p = TreeNode()
        self.assertEqual(str(p), ';')
        p.name = 'abc'
        self.assertEqual(str(p), 'abc;')
        p.length = 3
        self.assertEqual(str(p), 'abc:3;')  # don't suppress branch from root
        q = TreeNode()
        p.append(q)
        self.assertEqual(str(p), '()abc:3;')
        r = TreeNode()
        q.append(r)
        self.assertEqual(str(p), '(())abc:3;')
        r.name = 'xyz'
        self.assertEqual(str(p), '((xyz))abc:3;')
        q.length = 2
        self.assertEqual(str(p), '((xyz):2)abc:3;')

    def test_pop(self):
        """Pop off a node"""
        second_tree = TreeNode.from_newick("(x1,y1)z1;")
        third_tree = TreeNode.from_newick("(x2,y2)z2;")
        self.simple_t.extend([second_tree, third_tree])

        i1 = self.simple_t.pop(0)
        z2 = self.simple_t.pop()

        self.assertEqual(i1.name, 'i1')
        self.assertEqual(z2.name, 'z2')
        self.assertEqual(i1.children[0].name, 'a')
        self.assertEqual(i1.children[1].name, 'b')
        self.assertEqual(z2.children[0].name, 'x2')
        self.assertEqual(z2.children[1].name, 'y2')

        self.assertEqual(self.simple_t.children[0].name, 'i2')
        self.assertEqual(self.simple_t.children[1].name, 'z1')
        self.assertEqual(len(self.simple_t.children), 2)

    def test_remove(self):
        """Remove nodes"""
        self.assertTrue(self.simple_t.remove(self.simple_t.children[0]))
        self.assertEqual(len(self.simple_t.children), 1)
        n = TreeNode()
        self.assertFalse(self.simple_t.remove(n))

    def test_remove_deleted(self):
        """Remove nodes by function"""
        f = lambda node: node.name in ['b', 'd']
        self.simple_t.remove_deleted(f)
        exp = "((a)i1,(c)i2)root;"
        obs = self.simple_t.to_newick()
        self.assertEqual(obs, exp)

    def test_adopt(self):
        """Adopt a node!"""
        n1 = TreeNode(name='n1')
        n2 = TreeNode(name='n2')
        n3 = TreeNode(name='n3')

        self.simple_t._adopt(n1)
        self.simple_t.children[-1]._adopt(n2)
        n2._adopt(n3)

        # adopt doesn't update .children
        self.assertEqual(len(self.simple_t.children), 2)

        self.assertIs(n1.parent, self.simple_t)
        self.assertIs(n2.parent, self.simple_t.children[-1])
        self.assertIs(n3.parent, n2)

    def test_remove_node(self):
        """Remove a node by index"""
        n = self.simple_t._remove_node(-1)
        self.assertEqual(n.parent, None)
        self.assertEqual(len(self.simple_t.children), 1)
        self.assertEqual(len(n.children), 2)
        self.assertNotIn(n, self.simple_t.children)

    def test_prune(self):
        """Collapse single descendent nodes"""
        # check the identity case
        cp = self.simple_t.copy()
        self.simple_t.prune()

        gen = zip(cp.traverse(include_self=True),
                  self.simple_t.traverse(include_self=True))

        for a, b in gen:
            self.assertIsNot(a, b)
            self.assertEqual(a.name, b.name)
            self.assertEqual(a.length, b.length)

        # create a single descendent by removing tip 'a'
        n = self.simple_t.children[0]
        n.remove(n.children[0])
        self.simple_t.prune()

        self.assertEqual(len(self.simple_t.children), 2)
        self.assertEqual(self.simple_t.children[0].name, 'i2')
        self.assertEqual(self.simple_t.children[1].name, 'b')

    def test_prune_length(self):
        """Collapse single descendent nodes"""
        # check the identity case
        cp = self.simple_t.copy()
        self.simple_t.prune()

        gen = zip(cp.traverse(include_self=True),
                  self.simple_t.traverse(include_self=True))

        for a, b in gen:
            self.assertIsNot(a, b)
            self.assertEqual(a.name, b.name)
            self.assertEqual(a.length, b.length)

        for n in self.simple_t.traverse():
            n.length = 1.0

        # create a single descendent by removing tip 'a'
        n = self.simple_t.children[0]
        n.remove(n.children[0])
        self.simple_t.prune()

        self.assertEqual(len(self.simple_t.children), 2)
        self.assertEqual(self.simple_t.children[0].name, 'i2')
        self.assertEqual(self.simple_t.children[1].name, 'b')
        self.assertEqual(self.simple_t.children[1].length, 2.0)

    def test_subset(self):
        """subset should return set of leaves that descends from node"""
        t = self.simple_t
        self.assertEqual(t.subset(), frozenset('abcd'))
        c = t.children[0]
        self.assertEqual(c.subset(), frozenset('ab'))
        leaf = c.children[1]
        self.assertEqual(leaf.subset(), frozenset(''))

    def test_subsets(self):
        """subsets should return all subsets descending from a set"""
        t = self.simple_t
        self.assertEqual(t.subsets(), frozenset(
            [frozenset('ab'), frozenset('cd')]))

    def test_is_tip(self):
        """see if we're a tip or not"""
        self.assertFalse(self.simple_t.is_tip())
        self.assertFalse(self.simple_t.children[0].is_tip())
        self.assertTrue(self.simple_t.children[0].children[0].is_tip())

    def test_is_root(self):
        """see if we're at the root or not"""
        self.assertTrue(self.simple_t.is_root())
        self.assertFalse(self.simple_t.children[0].is_root())
        self.assertFalse(self.simple_t.children[0].children[0].is_root())

    def test_root(self):
        """Get the root!"""
        root = self.simple_t
        self.assertIs(root, self.simple_t.root())
        self.assertIs(root, self.simple_t.children[0].root())
        self.assertIs(root, self.simple_t.children[1].children[1].root())

    def test_find(self):
        """Find a node in a tree"""
        t = TreeNode.from_newick("((a,b)c,(d,e)f);")
        exp = t.children[0]
        obs = t.find('c')
        self.assertEqual(obs, exp)

        exp = t.children[0].children[1]
        obs = t.find('b')
        self.assertEqual(obs, exp)

        with self.assertRaises(MissingNodeError):
            _ = t.find('does not exist')

    def test_find_cache_bug(self):
        """First implementation did not force the cache to be at the root"""
        t = TreeNode.from_newick("((a,b)c,(d,e)f);")
        tip_a = t.children[0].children[0]
        tip_a.create_node_cache()
        tip_e = tip_a.find('e')
        self.assertEqual(tip_a._node_cache, {})
        self.assertEqual(sorted(t._node_cache.keys()), ['a', 'b', 'c',
                                                        'd', 'e', 'f'])

    def test_find_by_id(self):
        """Find a node by id"""
        t1 = TreeNode.from_newick("((,),(,,));")
        t2 = TreeNode.from_newick("((,),(,,));")

        exp = t1.children[1]
        obs = t1.find_by_id(6)  # right inner node with 3 children
        self.assertEqual(obs, exp)

        exp = t2.children[1]
        obs = t2.find_by_id(6)  # right inner node with 3 children
        self.assertEqual(obs, exp)

        with self.assertRaises(MissingNodeError):
            _ = t1.find_by_id(100)

    def test_find_by_func(self):
        """Find nodes by a function"""
        t = TreeNode.from_newick("((a,b)c,(d,e)f);")
        func = lambda x: x.parent == t.find('c')
        exp = ['a', 'b']
        obs = [n.name for n in t.find_by_func(func)]
        self.assertEqual(obs, exp)

    def test_ancestors(self):
        """Get all the ancestors"""
        exp = ['i1', 'root']
        obs = self.simple_t.children[0].children[0].ancestors()
        self.assertEqual([o.name for o in obs], exp)

        exp = ['root']
        obs = self.simple_t.children[0].ancestors()
        self.assertEqual([o.name for o in obs], exp)

        exp = []
        obs = self.simple_t.ancestors()
        self.assertEqual([o.name for o in obs], exp)

    def test_siblings(self):
        """Get the siblings"""
        exp = []
        obs = self.simple_t.siblings()
        self.assertEqual(obs, exp)

        exp = ['i2']
        obs = self.simple_t.children[0].siblings()
        self.assertEqual([o.name for o in obs], exp)

        exp = ['c']
        obs = self.simple_t.children[1].children[1].siblings()
        self.assertEqual([o.name for o in obs], exp)

        self.simple_t.append(TreeNode(name="foo"))
        self.simple_t.append(TreeNode(name="bar"))
        exp = ['i1', 'foo', 'bar']
        obs = self.simple_t.children[1].siblings()
        self.assertEqual([o.name for o in obs], exp)

    def test_ascii_art(self):
        """Make some ascii trees"""
        # unlabeled internal node
        tr = TreeNode.from_newick("(B:0.2,(C:0.3,D:0.4):0.6)F;")
        obs = tr.ascii_art(show_internal=True, compact=False)
        exp = "          /-B\n-F-------|\n         |          /-C\n         "\
              " \\--------|\n                    \\-D"
        self.assertEqual(obs, exp)
        obs = tr.ascii_art(show_internal=True, compact=True)
        exp = "-F------- /-B\n          \-------- /-C\n                    \-D"
        self.assertEqual(obs, exp)
        obs = tr.ascii_art(show_internal=False, compact=False)
        exp = "          /-B\n---------|\n         |          /-C\n         "\
              " \\--------|\n                    \\-D"
        self.assertEqual(obs, exp)

    def test_accumulate_to_ancestor(self):
        """Get the distance from a node to its ancestor"""
        t = TreeNode.from_newick("((a:0.1,b:0.2)c:0.3,(d:0.4,e)f:0.5)root;")
        a = t.find('a')
        b = t.find('b')
        exp_to_root = 0.1 + 0.3
        obs_to_root = a.accumulate_to_ancestor(t)
        self.assertEqual(obs_to_root, exp_to_root)

        with self.assertRaises(NoParentError):
            a.accumulate_to_ancestor(b)

    def test_distance(self):
        """Get the distance between two nodes"""
        t = TreeNode.from_newick("((a:0.1,b:0.2)c:0.3,(d:0.4,e)f:0.5)root;")
        tips = sorted([n for n in t.tips()], key=lambda x: x.name)

        nptest.assert_almost_equal(tips[0].distance(tips[0]), 0.0)
        nptest.assert_almost_equal(tips[0].distance(tips[1]), 0.3)
        nptest.assert_almost_equal(tips[0].distance(tips[2]), 1.3)
        with self.assertRaises(NoLengthError):
            _ = tips[0].distance(tips[3])

        nptest.assert_almost_equal(tips[1].distance(tips[0]), 0.3)
        nptest.assert_almost_equal(tips[1].distance(tips[1]), 0.0)
        nptest.assert_almost_equal(tips[1].distance(tips[2]), 1.4)
        with self.assertRaises(NoLengthError):
            _ = tips[1].distance(tips[3])

        self.assertEqual(tips[2].distance(tips[0]), 1.3)
        self.assertEqual(tips[2].distance(tips[1]), 1.4)
        self.assertEqual(tips[2].distance(tips[2]), 0.0)
        with self.assertRaises(NoLengthError):
            _ = tips[2].distance(tips[3])

    def test_lowest_common_ancestor(self):
        """TreeNode lowestCommonAncestor should return LCA for set of tips"""
        t1 = TreeNode.from_newick("((a,(b,c)d)e,f,(g,h)i)j;")
        t2 = t1.copy()
        t3 = t1.copy()
        t4 = t1.copy()
        input1 = ['a']  # return self
        input2 = ['a', 'b']  # return e
        input3 = ['b', 'c']  # return d
        input4 = ['a', 'h', 'g']  # return j
        exp1 = t1.find('a')
        exp2 = t2.find('e')
        exp3 = t3.find('d')
        exp4 = t4
        obs1 = t1.lowest_common_ancestor(input1)
        obs2 = t2.lowest_common_ancestor(input2)
        obs3 = t3.lowest_common_ancestor(input3)
        obs4 = t4.lowest_common_ancestor(input4)
        self.assertEqual(obs1, exp1)
        self.assertEqual(obs2, exp2)
        self.assertEqual(obs3, exp3)
        self.assertEqual(obs4, exp4)

        # verify multiple calls work
        t_mul = t1.copy()
        exp_1 = t_mul.find('d')
        exp_2 = t_mul.find('i')
        obs_1 = t_mul.lowest_common_ancestor(['b', 'c'])
        obs_2 = t_mul.lowest_common_ancestor(['g', 'h'])
        self.assertEqual(obs_1, exp_1)
        self.assertEqual(obs_2, exp_2)

        # empty case
        with self.assertRaises(ValueError):
            t1.lowest_common_ancestor([])

    def test_get_max_distance(self):
        """get_max_distance should get max tip distance across tree"""
        tree = TreeNode.from_newick(
            "((a:0.1,b:0.2)c:0.3,(d:0.4,e:0.5)f:0.6)root;")
        dist, nodes = tree.get_max_distance()
        nptest.assert_almost_equal(dist, 1.6)
        self.assertEqual(sorted([n.name for n in nodes]), ['b', 'e'])

    def test_set_max_distance(self):
        """set_max_distance sets MaxDistTips across tree"""
        tree = TreeNode.from_newick(
            "((a:0.1,b:0.2)c:0.3,(d:0.4,e:0.5)f:0.6)root;")
        tree._set_max_distance()
        tip_a, tip_b = tree.MaxDistTips
        self.assertEqual(tip_a[0] + tip_b[0], 1.6)
        self.assertEqual(sorted([tip_a[1].name, tip_b[1].name]), ['b', 'e'])

    def test_shear(self):
        """Shear the nodes"""
        t = TreeNode.from_newick('((H:1,G:1):2,(R:0.5,M:0.7):3);')
        obs = t.shear(['G', 'M']).to_newick(with_distances=True)
        exp = '(G:3.0,M:3.7);'
        self.assertEqual(obs, exp)

    def test_compare_tip_distances(self):
        t = TreeNode.from_newick('((H:1,G:1):2,(R:0.5,M:0.7):3);')
        t2 = TreeNode.from_newick('(((H:1,G:1,O:1):2,R:3):1,X:4);')
        obs = t.compare_tip_distances(t2)
        # note: common taxa are H, G, R (only)
        m1 = np.array([[0, 2, 6.5], [2, 0, 6.5], [6.5, 6.5, 0]])
        m2 = np.array([[0, 2, 6], [2, 0, 6], [6, 6, 0]])
        r = correlation_t(m1.flat, m2.flat)[0]
        self.assertEqual(obs, (1 - r) / 2)

    def test_compare_tip_distances_sample(self):
        t = TreeNode.from_newick('((H:1,G:1):2,(R:0.5,M:0.7):3);')
        t2 = TreeNode.from_newick('(((H:1,G:1,O:1):2,R:3):1,X:4);')
        obs = t.compare_tip_distances(t2, sample=3, shuffle_f=sorted)
        # note: common taxa are H, G, R (only)
        m1 = np.array([[0, 2, 6.5], [2, 0, 6.5], [6.5, 6.5, 0]])
        m2 = np.array([[0, 2, 6], [2, 0, 6], [6, 6, 0]])
        r = correlation_t(m1.flat, m2.flat)[0]
        self.assertEqual(obs, (1 - r) / 2)

        # 4 common taxa, still picking H, G, R
        s = '((H:1,G:1):2,(R:0.5,M:0.7,Q:5):3);'
        t = TreeNode.from_newick(s, TreeNode)
        s3 = '(((H:1,G:1,O:1):2,R:3,Q:10):1,X:4);'
        t3 = TreeNode.from_newick(s3, TreeNode)
        obs = t.compare_tip_distances(t3, sample=3, shuffle_f=sorted)

    def test_tip_tip_distances_endpoints(self):
        """Test getting specifc tip distances  with tipToTipDistances"""
        t = TreeNode.from_newick('((H:1,G:1):2,(R:0.5,M:0.7):3);')
        nodes = [t.find('H'), t.find('G'), t.find('M')]
        names = ['H', 'G', 'M']
        exp = DistanceMatrix(np.array([[0, 2.0, 6.7],
                                       [2.0, 0, 6.7],
                                       [6.7, 6.7, 0.0]]), ['H', 'G', 'M'])

        obs = t.tip_tip_distances(endpoints=names)
        self.assertEqual(obs, exp)

        obs = t.tip_tip_distances(endpoints=nodes)
        self.assertEqual(obs, exp)

    def test_neighbors(self):
        """Get neighbors of a node"""
        t = TreeNode.from_newick("((a,b)c,(d,e)f);")
        exp = t.children
        obs = t.neighbors()
        self.assertEqual(obs, exp)

        exp = t.children[0].children + [t]
        obs = t.children[0].neighbors()
        self.assertEqual(obs, exp)

        exp = [t.children[0].children[0]] + [t]
        obs = t.children[0].neighbors(ignore=t.children[0].children[1])
        self.assertEqual(obs, exp)

        exp = [t.children[0]]
        obs = t.children[0].children[0].neighbors()
        self.assertEqual(obs, exp)

    def test_has_children(self):
        """Test if has children"""
        t = TreeNode.from_newick("((a,b)c,(d,e)f);")
        self.assertTrue(t.has_children())
        self.assertTrue(t.children[0].has_children())
        self.assertTrue(t.children[1].has_children())
        self.assertFalse(t.children[0].children[0].has_children())
        self.assertFalse(t.children[0].children[1].has_children())
        self.assertFalse(t.children[1].children[0].has_children())
        self.assertFalse(t.children[1].children[1].has_children())

    def test_tips(self):
        """Tip traversal of tree"""
        exp = ['a', 'b', 'c', 'd']
        obs = [n.name for n in self.simple_t.tips()]
        self.assertEqual(obs, exp)
        obs2 = [n.name for n in self.simple_t.traverse(False, False)]
        self.assertEqual(obs, exp)

    def test_pre_and_postorder(self):
        """Pre and post order traversal of the tree"""
        exp = ['root', 'i1', 'a', 'b', 'i1', 'i2', 'c', 'd', 'i2', 'root']
        obs = [n.name for n in self.simple_t.pre_and_postorder()]
        self.assertEqual(obs, exp)
        obs2 = [n.name for n in self.simple_t.traverse(True, True)]
        self.assertEqual(obs2, exp)

    def test_levelorder(self):
        """Test level order traversal of the tree"""
        exp = ['root', 'i1', 'i2', 'a', 'b', 'c', 'd']
        obs = [n.name for n in self.simple_t.levelorder()]
        self.assertEqual(obs, exp)

    def test_index_tree(self):
        """index_tree should produce correct index and node map"""
        # test for first tree: contains singleton outgroup
        t1 = TreeNode.from_newick('(((a,b),c),(d,e))')
        t2 = TreeNode.from_newick('(((a,b),(c,d)),(e,f))')
        t3 = TreeNode.from_newick('(((a,b,c),(d)),(e,f))')

        id_1, child_1 = t1.index_tree()
        nodes_1 = [n._leaf_index for n in t1.traverse(self_before=False,
                   self_after=True)]
        self.assertEqual(nodes_1, [0, 1, 2, 3, 6, 4, 5, 7, 8])
        self.assertEqual(child_1, [(2, 0, 1), (6, 2, 3), (7, 4, 5), (8, 6, 7)])

        # test for second tree: strictly bifurcating
        id_2, child_2 = t2.index_tree()
        nodes_2 = [n._leaf_index for n in t2.traverse(self_before=False,
                   self_after=True)]
        self.assertEqual(nodes_2, [0, 1, 4, 2, 3, 5, 8, 6, 7, 9, 10])
        self.assertEqual(child_2, [(4, 0, 1), (5, 2, 3), (8, 4, 5), (9, 6, 7),
                                   (10, 8, 9)])

        # test for third tree: contains trifurcation and single-child parent
        id_3, child_3 = t3.index_tree()
        nodes_3 = [n._leaf_index for n in t3.traverse(self_before=False,
                   self_after=True)]

        self.assertEqual(nodes_3, [0, 1, 2, 4, 3, 5, 8, 6, 7, 9, 10])
        self.assertEqual(child_3, [(4, 0, 2), (5, 3, 3), (8, 4, 5), (9, 6, 7),
                                   (10, 8, 9)])

    def test_root_at(self):
        """Form a new root"""
        t = TreeNode.from_newick("(((a,b)c,(d,e)f)g,h)i;")
        with self.assertRaises(TreeError):
            _ = t.root_at(t.find('h'))

        exp = "(a,b,((d,e)f,(h)g)c)root;"
        rooted = t.root_at('c')
        obs = str(rooted)
        self.assertEqual(obs, exp)

    def test_root_at_midpoint(self):
        """Root at the midpoint"""
        nodes, tree1 = self.TreeNode, self.TreeRoot
        for n in tree1.traverse():
            n.length = 1

        result = tree1.root_at_midpoint()
        self.assertEqual(result.distance(result.find('e')), 1.5)
        self.assertEqual(result.distance(result.find('g')), 2.5)
        exp_dist = tree1.tip_tip_distances()
        obs_dist = result.tip_tip_distances()
        self.assertEqual(obs_dist, exp_dist)

    def test_compare_subsets(self):
        """compare_subsets should return the fraction of shared subsets"""
        t = TreeNode.from_newick('((H,G),(R,M));')
        t2 = TreeNode.from_newick('(((H,G),R),M);')
        t4 = TreeNode.from_newick('(((H,G),(O,R)),X);')

        result = t.compare_subsets(t)
        self.assertEqual(result, 0)

        result = t2.compare_subsets(t2)
        self.assertEqual(result, 0)

        result = t.compare_subsets(t2)
        self.assertEqual(result, 0.5)

        result = t.compare_subsets(t4)
        self.assertEqual(result, 1 - 2. / 5)

        result = t.compare_subsets(t4, exclude_absent_taxa=True)
        self.assertEqual(result, 1 - 2. / 3)

        result = t.compare_subsets(self.TreeRoot, exclude_absent_taxa=True)
        self.assertEqual(result, 1)

        result = t.compare_subsets(self.TreeRoot)
        self.assertEqual(result, 1)

    def test_compare_rfd(self):
        """compare_rfd should return the Robinson Foulds distance"""
        t = TreeNode.from_newick('((H,G),(R,M));')
        t2 = TreeNode.from_newick('(((H,G),R),M);')
        t4 = TreeNode.from_newick('(((H,G),(O,R)),X);')

        obs = t.compare_rfd(t2)
        exp = 2.0
        self.assertEqual(obs, exp)

        self.assertEqual(t.compare_rfd(t2), t2.compare_rfd(t))

        obs = t.compare_rfd(t2, proportion=True)
        exp = 0.5
        self.assertEqual(obs, exp)

        with self.assertRaises(ValueError):
            t.compare_rfd(t4)

    def test_assign_ids(self):
        """Assign IDs to the tree"""
        t1 = TreeNode.from_newick("(((a,b),c),(e,f),(g));")
        t2 = TreeNode.from_newick("(((a,b),c),(e,f),(g));")
        t3 = TreeNode.from_newick("((g),(e,f),(c,(a,b)));")
        t1_copy = t1.copy()

        t1.assign_ids()
        t2.assign_ids()
        t3.assign_ids()
        t1_copy.assign_ids()

        self.assertEqual([(n.name, n.id) for n in t1.traverse()],
                         [(n.name, n.id) for n in t2.traverse()])
        self.assertEqual([(n.name, n.id) for n in t1.traverse()],
                         [(n.name, n.id) for n in t1_copy.traverse()])
        self.assertNotEqual([(n.name, n.id) for n in t1.traverse()],
                            [(n.name, n.id) for n in t3.traverse()])

    def test_unrooted_deepcopy(self):
        """Do an unrooted_copy"""
        t = TreeNode.from_newick("((a,(b,c)d)e,(f,g)h)i;")
        exp = "(b,c,(a,((f,g)h)e)d)root;"
        obs = t.find('d').unrooted_deepcopy()
        self.assertEqual(str(obs), exp)

        t_ids = {id(n) for n in t.traverse()}
        obs_ids = {id(n) for n in obs.traverse()}

        self.assertEqual(t_ids.intersection(obs_ids), set())

    def test_from_file(self):
        """Parse a tree from a file"""
        t_io = StringIO("((a,b)c,(d,e)f)g;")
        t = TreeNode.from_file(t_io)
        self.assertEqual(list('abcdefg'), [n.name for n in t.postorder()])


class DndTokenizerTests(TestCase):

    """Tests of the DndTokenizer factory function."""

    def test_gdata(self):
        """DndTokenizer should work as expected on real data"""
        exp = \
            ['(', '(', 'xyz', ':', '0.28124', ',', '(', 'def', ':', '0.24498',
             ',', 'mno', ':', '0.03627', ')', ':', '0.17710', ')', ':',
             '0.04870', ',', 'abc', ':', '0.05925', ',', '(', 'ghi', ':',
             '0.06914', ',', 'jkl', ':', '0.13776', ')', ':', '0.09853', ')',
             ';']
        # split it up for debugging on an item-by-item basis
        obs = list(_dnd_tokenizer(sample))
        self.assertEqual(len(obs), len(exp))
        for i, j in zip(obs, exp):
            self.assertEqual(i, j)
        # try it all in one go
        self.assertEqual(list(_dnd_tokenizer(sample)), exp)

    def test_nonames(self):
        """DndTokenizer should work as expected on trees with no names"""
        exp = ['(', '(', ',', ')', ',', '(', ',', ')', ')', ';']
        obs = list(_dnd_tokenizer(no_names))
        self.assertEqual(obs, exp)

    def test_missing_tip_name(self):
        """DndTokenizer should work as expected on trees with a missing name"""
        exp = ['(', '(', 'a', ',', 'b', ')', ',', '(', 'c', ',', ')', ')', ';']
        obs = list(_dnd_tokenizer(missing_tip_name))
        self.assertEqual(obs, exp)

    def test_minimal(self):
        """DndTokenizer should work as expected a minimal tree without names"""
        exp = ['(', ')', ';']
        obs = list(_dnd_tokenizer(minimal))
        self.assertEqual(obs, exp)


class DndParserTests(TestCase):

    """Tests of the DndParser factory function."""

    def test_nonames(self):
        """DndParser should produce the correct tree when there are no names"""
        obs = TreeNode.from_newick(no_names)
        exp = TreeNode()
        exp.append(TreeNode())
        exp.append(TreeNode())
        exp.children[0].append(TreeNode())
        exp.children[0].append(TreeNode())
        exp.children[1].append(TreeNode())
        exp.children[1].append(TreeNode())
        self.assertEqual(str(obs), str(exp))

    def test_minimal(self):
        """DndParser should produce the correct minimal tree"""
        obs = TreeNode.from_newick(minimal)
        exp = TreeNode()
        exp.append(TreeNode())
        self.assertEqual(str(obs), str(exp))

    def test_missing_tip_name(self):
        """DndParser should produce the correct tree when missing a name"""
        obs = TreeNode.from_newick(missing_tip_name)
        exp = TreeNode()
        exp.append(TreeNode())
        exp.append(TreeNode())
        exp.children[0].append(TreeNode(name='a'))
        exp.children[0].append(TreeNode(name='b'))
        exp.children[1].append(TreeNode(name='c'))
        exp.children[1].append(TreeNode())
        self.assertEqual(str(obs), str(exp))

    def test_gsingle(self):
        """DndParser should produce a single-child TreeNode on minimal data"""
        t = TreeNode.from_newick(single)
        self.assertEqual(len(t), 1)
        child = t[0]
        self.assertEqual(child.name, 'abc')
        self.assertEqual(child.length, 3)
        self.assertEqual(str(t), '(abc:3.0);')

    def test_gdouble(self):
        """DndParser should produce a double-child TreeNode from data"""
        t = TreeNode.from_newick(double)
        self.assertEqual(len(t), 2)
        self.assertEqual(str(t), '(abc:3.0,def:4.0);')

    def test_gonenest(self):
        """DndParser should work correctly with nested data"""
        t = TreeNode.from_newick(onenest)
        self.assertEqual(len(t), 2)
        self.assertEqual(len(t[0]), 0)  # first child is terminal
        self.assertEqual(len(t[1]), 2)  # second child has two children
        self.assertEqual(str(t), '(abc:3.0,(def:4.0,ghi:5.0):6.0);')

    def test_gnodedata(self):
        """DndParser should assign name to internal nodes correctly"""
        t = TreeNode.from_newick(nodedata)
        self.assertEqual(len(t), 2)
        self.assertEqual(len(t[0]), 0)  # first child is terminal
        self.assertEqual(len(t[1]), 2)  # second child has two children
        self.assertEqual(str(t), '(abc:3.0,(def:4.0,ghi:5.0)jkl:6.0);')
        info_dict = {}
        for node in t.traverse():
            info_dict[node.name] = node.length
        self.assertEqual(info_dict['abc'], 3.0)
        self.assertEqual(info_dict['def'], 4.0)
        self.assertEqual(info_dict['ghi'], 5.0)
        self.assertEqual(info_dict['jkl'], 6.0)

    def test_data(self):
        """DndParser should work as expected on real data"""
        t = TreeNode.from_newick(sample)
        self.assertEqual(
            str(t), '((xyz:0.28124,(def:0.24498,mno:0.03627):0.1771):0.0487,'
                    'abc:0.05925,(ghi:0.06914,jkl:0.13776):0.09853);')
        tdata = TreeNode.from_newick(node_data_sample, unescape_name=True)
        self.assertEqual(
            str(tdata), "((xyz:0.28124,(def:0.24498,mno:0.03627)A:0.1771)"
                        "B:0.0487,abc:0.05925,(ghi:0.06914,jkl:0.13776)"
                        "C:0.09853);")

    def test_gbad(self):
        """DndParser should fail if parens unbalanced"""
        left = '((abc:3)'
        right = '(abc:3))'
        self.assertRaises(RecordError, TreeNode.from_newick, left)
        self.assertRaises(RecordError, TreeNode.from_newick, right)

    def test_DndParser(self):
        """DndParser tests"""
        t_str = "(A_a,(B:1.0,C),'D_e':0.5)E;"
        tree_unesc = TreeNode.from_newick(t_str, unescape_name=True)
        tree_esc = TreeNode.from_newick(t_str, unescape_name=False)

        self.assertEqual(tree_unesc.name, 'E')
        self.assertEqual(tree_unesc.children[0].name, 'A a')
        self.assertEqual(tree_unesc.children[1].children[0].name, 'B')
        self.assertEqual(tree_unesc.children[1].children[0].length, 1.0)
        self.assertEqual(tree_unesc.children[1].children[1].name, 'C')
        self.assertEqual(tree_unesc.children[2].name, 'D_e')
        self.assertEqual(tree_unesc.children[2].length, 0.5)

        self.assertEqual(tree_esc.name, 'E')
        self.assertEqual(tree_esc.children[0].name, 'A_a')
        self.assertEqual(tree_esc.children[1].children[0].name, 'B')
        self.assertEqual(tree_esc.children[1].children[0].length, 1.0)
        self.assertEqual(tree_esc.children[1].children[1].name, 'C')
        self.assertEqual(tree_esc.children[2].name, "'D_e'")
        self.assertEqual(tree_esc.children[2].length, 0.5)

        reload_test = tree_esc.to_newick(with_distances=True,
                                         escape_name=False)
        obs = TreeNode.from_newick(reload_test, unescape_name=False)
        self.assertEqual(obs.to_newick(with_distances=True),
                         tree_esc.to_newick(with_distances=True))
        reload_test = tree_unesc.to_newick(with_distances=True,
                                           escape_name=False)
        obs = TreeNode.from_newick(reload_test, unescape_name=False)
        self.assertEqual(obs.to_newick(with_distances=True),
                         tree_unesc.to_newick(with_distances=True))

    def test_DndParser_list(self):
        """Make sure TreeNode.from_newick can handle list of strings"""
        t_str = ["(A_a,(B:1.0,C)", ",'D_e':0.5)E;"]
        tree_unesc = TreeNode.from_newick(t_str, unescape_name=True)

        self.assertEqual(tree_unesc.name, 'E')
        self.assertEqual(tree_unesc.children[0].name, 'A a')
        self.assertEqual(tree_unesc.children[1].children[0].name, 'B')
        self.assertEqual(tree_unesc.children[1].children[0].length, 1.0)
        self.assertEqual(tree_unesc.children[1].children[1].name, 'C')
        self.assertEqual(tree_unesc.children[2].name, 'D_e')
        self.assertEqual(tree_unesc.children[2].length, 0.5)

sample = """
(
(
xyz:0.28124,
(
def:0.24498,
mno:0.03627)
:0.17710)
:0.04870,

abc:0.05925,
(
ghi:0.06914,
jkl:0.13776)
:0.09853);
"""

node_data_sample = """
(
(
xyz:0.28124,
(
def:0.24498,
mno:0.03627)
'A':0.17710)
B:0.04870,

abc:0.05925,
(
ghi:0.06914,
jkl:0.13776)
C:0.09853);
"""

minimal = "();"
no_names = "((,),(,));"
missing_tip_name = "((a,b),(c,));"

empty = '();'
single = '(abc:3);'
double = '(abc:3, def:4);'
onenest = '(abc:3, (def:4, ghi:5):6 );'
nodedata = '(abc:3, (def:4, ghi:5)jkl:6 );'

if __name__ == '__main__':
    main()<|MERGE_RESOLUTION|>--- conflicted
+++ resolved
@@ -19,13 +19,8 @@
 from skbio.core.tree import TreeNode, _dnd_tokenizer
 from skbio.core.distance import DistanceMatrix
 from skbio.core.exception import (NoLengthError, TreeError, RecordError,
-<<<<<<< HEAD
                                   MissingNodeError, NoParentError)
-from skbio.maths.stats.test import correlation_t
-=======
-                                  MissingNodeError)
 from skbio.math.stats.test import correlation_t
->>>>>>> d728389a
 
 
 class TreeTests(TestCase):
