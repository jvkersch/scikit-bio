# ----------------------------------------------------------------------------
# Copyright (c) 2013--, scikit-bio development team.
#
# Distributed under the terms of the Modified BSD License.
#
# The full license is in the file COPYING.txt, distributed with this software.
# ----------------------------------------------------------------------------

from __future__ import absolute_import, division, print_function
from future.builtins import zip
import six

import io
import string
import unittest
import warnings
from functools import partial

from skbio import read, write, Sequence, DNA, RNA, Protein, TabularMSA
from skbio.io import FASTQFormatError
from skbio.io.format.fastq import (
<<<<<<< HEAD
    _fastq_sniffer, _fastq_to_generator, _fastq_to_sequence_collection,
    _fastq_to_tabular_msa, _generator_to_fastq, _sequence_collection_to_fastq,
    _tabular_msa_to_fastq)
from skbio.sequence._grammared_sequence import GrammaredSequence
=======
    _fastq_sniffer, _fastq_to_generator, _fastq_to_tabular_msa,
    _generator_to_fastq, _tabular_msa_to_fastq)
from skbio.sequence._iupac_sequence import IUPACSequence
>>>>>>> 04dff688
from skbio.util import get_data_path
from skbio.util._decorator import classproperty, overrides

import numpy as np

# Note: the example FASTQ files with file extension .fastq are taken from the
# following open-access publication's supplementary data:
#
# P.J.A. Cock, C.J. Fields, N. Goto, M.L. Heuer and P.M. Rice (2009). The
# Sanger FASTQ file format for sequences with quality scores, and the
# Solexa/Illumina FASTQ variants.
#
# See licenses/fastq-example-files-readme.txt for the original README that
# accompanied these files, which includes the terms of use and detailed
# description of the files.
#
# The example files bearing the original filenames have not been modified from
# their original form.


def _drop_kwargs(kwargs, *args):
    for arg in args:
        if arg in kwargs:
            kwargs.pop(arg)


class TestSniffer(unittest.TestCase):
    def setUp(self):
        self.positives = [get_data_path(e) for e in [
            'fastq_multi_seq_sanger',
            'fastq_multi_blank_between_records',
            'fastq_multi_ws_lines_between_records',
            'fastq_multi_blank_end_of_file',
            'fastq_multi_ws_lines_end_of_file',
            'fastq_multi_whitespace_stripping',
            'fastq_blank_lines',
            'fastq_whitespace_only_lines',
            'fastq_single_seq_illumina1.3',
            'fastq_wrapping_as_illumina_no_description',
            'fastq_wrapping_as_sanger_no_description',
            'fastq_wrapping_original_sanger_no_description',
            'fastq_writer_illumina1.3_defaults',
            'fastq_writer_sanger_defaults',
            'fastq_writer_sanger_non_defaults',
            'fastq_5_blanks_start_of_file',
            'fastq_5_ws_lines_start_of_file',
            'illumina_full_range_as_illumina.fastq',
            'illumina_full_range_as_sanger.fastq',
            'illumina_full_range_original_illumina.fastq',
            'longreads_as_illumina.fastq',
            'longreads_as_sanger.fastq',
            'longreads_original_sanger.fastq',
            'misc_dna_as_illumina.fastq',
            'misc_dna_as_sanger.fastq',
            'misc_dna_original_sanger.fastq',
            'misc_rna_as_illumina.fastq',
            'misc_rna_as_sanger.fastq',
            'misc_rna_original_sanger.fastq',
            'sanger_full_range_as_illumina.fastq',
            'sanger_full_range_as_sanger.fastq',
            'sanger_full_range_original_sanger.fastq',
            'solexa_full_range_original_solexa.fastq',
            'wrapping_as_illumina.fastq',
            'wrapping_as_sanger.fastq',
            'wrapping_original_sanger.fastq'
        ]]

        self.negatives = [get_data_path(e) for e in [
            'empty',
            'whitespace_only',
            'fastq_multi_blank_start_of_file',
            'fastq_multi_ws_lines_start_of_file',
            'fastq_invalid_blank_after_header',
            'fastq_invalid_blank_after_seq',
            'fastq_invalid_blank_after_plus',
            'fastq_invalid_blank_within_seq',
            'fastq_invalid_blank_within_qual',
            'fastq_invalid_ws_line_after_header',
            'fastq_invalid_ws_line_after_seq',
            'fastq_invalid_ws_line_after_plus',
            'fastq_invalid_ws_line_within_seq',
            'fastq_invalid_ws_line_within_qual',
            'fastq_invalid_missing_header',
            'fastq_invalid_missing_seq_data',
            'error_diff_ids.fastq',
            'error_double_qual.fastq',
            'error_double_seq.fastq',
            'error_long_qual.fastq',
            'error_no_qual.fastq',
            'error_qual_del.fastq',
            'error_qual_escape.fastq',
            'error_qual_null.fastq',
            'error_qual_space.fastq',
            'error_qual_tab.fastq',
            'error_qual_unit_sep.fastq',
            'error_qual_vtab.fastq',
            'error_short_qual.fastq',
            'error_spaces.fastq',
            'error_tabs.fastq',
            'error_trunc_at_seq.fastq',
            'error_trunc_at_plus.fastq',
            'error_trunc_at_qual.fastq',
            'error_trunc_in_title.fastq',
            'error_trunc_in_seq.fastq',
            'error_trunc_in_plus.fastq',
            'error_trunc_in_qual.fastq',
        ]]

    def test_positives(self):
        for fp in self.positives:
            self.assertEqual(_fastq_sniffer(fp), (True, {}))

    def test_negatives(self):
        for fp in self.negatives:
            self.assertEqual(_fastq_sniffer(fp), (False, {}))


class TestReaders(unittest.TestCase):
    def setUp(self):
        self.valid_configurations = [
            ([get_data_path('empty'),
              get_data_path('whitespace_only')],
             [{},
              {'variant': 'illumina1.8'},
              {'phred_offset': 33,
               'constructor': DNA}],
             []),

            ([get_data_path('fastq_single_seq_illumina1.3')], [
                {'variant': 'illumina1.3'},
                {'phred_offset': 64},
                {'variant': 'illumina1.3',
                 'constructor': Protein},
            ], [
                ('', 'bar\t baz', 'aCGT', [33, 34, 35, 36])
            ]),

            ([get_data_path('fastq_multi_seq_sanger'),
              get_data_path('fastq_whitespace_only_lines'),
              get_data_path('fastq_blank_lines'),
              get_data_path('fastq_multi_blank_between_records'),
              get_data_path('fastq_multi_ws_lines_between_records'),
              get_data_path('fastq_multi_blank_end_of_file'),
              get_data_path('fastq_multi_ws_lines_end_of_file'),
              get_data_path('fastq_multi_blank_start_of_file'),
              get_data_path('fastq_multi_ws_lines_start_of_file'),
              get_data_path('fastq_multi_whitespace_stripping')], [
                {'variant': 'sanger'},
                {'phred_offset': 33, 'seq_num': 2},
                {'variant': 'sanger',
                 'constructor': partial(RNA, validate=False),
                 'seq_num': 3},
            ], [
                ('foo', 'bar baz', 'AACCGG',
                 [16, 17, 18, 19, 20, 21]),
                ('bar', 'baz foo', 'TTGGCC',
                 [23, 22, 21, 20, 19, 18]),
                ('baz', 'foo bar', 'GATTTC',
                 [20, 21, 22, 23, 24, 18])
            ]),


        ]

        self.invalid_files = [(get_data_path(e[0]), e[1], e[2]) for e in [
            ('fastq_invalid_blank_after_header', FASTQFormatError,
             'blank or whitespace-only line.*after header.*in FASTQ'),

            ('fastq_invalid_blank_after_seq', FASTQFormatError,
             "blank or whitespace-only line.*before '\+' in FASTQ"),

            ('fastq_invalid_blank_after_plus', FASTQFormatError,
             "blank or whitespace-only line.*after '\+'.*in FASTQ"),

            ('fastq_invalid_blank_within_seq', FASTQFormatError,
             'blank or whitespace-only line.*within sequence.*FASTQ'),

            ('fastq_invalid_blank_within_qual', FASTQFormatError,
             "blank or whitespace-only line.*within quality scores.*in FASTQ"),

            ('fastq_invalid_ws_line_after_header', FASTQFormatError,
             'blank or whitespace-only line.*after header.*in FASTQ'),

            ('fastq_invalid_ws_line_after_seq', FASTQFormatError,
             "blank or whitespace-only line.*before '\+' in FASTQ"),

            ('fastq_invalid_ws_line_after_plus', FASTQFormatError,
             "blank or whitespace-only line.*after '\+'.*in FASTQ"),

            ('fastq_invalid_ws_line_within_seq', FASTQFormatError,
             'blank or whitespace-only line.*within sequence.*FASTQ'),

            ('fastq_invalid_ws_line_within_qual', FASTQFormatError,
             "blank or whitespace-only line.*within quality scores.*in FASTQ"),

            ('fastq_invalid_missing_header', FASTQFormatError,
             "sequence.*header.*start of file: 'seq1 desc1'"),

            ('fastq_invalid_missing_seq_data', FASTQFormatError,
             'without sequence data'),

            ('error_diff_ids.fastq', FASTQFormatError,
             "header lines do not match: "
             "'SLXA-B3_649_FC8437_R1_1_1_850_123' != "
             "'SLXA-B3_649_FC8437_R1_1_1_850_124'"),

            ('error_double_qual.fastq', FASTQFormatError,
             "Extra quality.*'\+SLXA-B3_649_FC8437_R1_1_1_850_123'"),

            ('error_double_seq.fastq', FASTQFormatError,
             'FASTQ record that is missing a quality \(\+\) header line'),

            ('error_long_qual.fastq', FASTQFormatError, "Extra quality.*'Y'"),

            ('error_no_qual.fastq', FASTQFormatError,
             "blank or whitespace-only line.*after '\+'.*in FASTQ"),

            ('error_qual_del.fastq', ValueError,
             'Decoded Phred score.*out of range'),

            ('error_qual_escape.fastq', ValueError,
             'Decoded Phred score.*out of range'),

            ('error_qual_null.fastq', ValueError,
             'Decoded Phred score.*out of range'),

            ('error_qual_space.fastq', ValueError,
             'Decoded Phred score.*out of range'),

            ('error_qual_tab.fastq', ValueError,
             'Decoded Phred score.*out of range'),

            ('error_qual_unit_sep.fastq', ValueError,
             'Decoded Phred score.*out of range'),

            ('error_qual_vtab.fastq', ValueError,
             'Decoded Phred score.*out of range'),

            ('error_short_qual.fastq', FASTQFormatError,
             "Extra quality.*'SLXA-B3_649_FC8437_R1_1_1_362_549'"),

            ('error_spaces.fastq', FASTQFormatError,
             "whitespace.*sequence data: 'GATGTGCAA TACCTTTGTA GAGGAA'"),

            ('error_tabs.fastq', FASTQFormatError,
             r"whitespace.*sequence data: 'GATGTGCAA\\tTACCTTTGTA\\tGAGGAA'"),

            ('error_trunc_at_seq.fastq', FASTQFormatError,
             'incomplete/truncated.*FASTQ'),

            ('error_trunc_at_plus.fastq', FASTQFormatError,
             'incomplete/truncated.*FASTQ'),

            ('error_trunc_at_qual.fastq', FASTQFormatError,
             'incomplete/truncated.*end of file'),

            ('error_trunc_in_title.fastq', FASTQFormatError,
             'incomplete/truncated.*end of file'),

            ('error_trunc_in_seq.fastq', FASTQFormatError,
             'incomplete/truncated.*end of file'),

            ('error_trunc_in_plus.fastq', FASTQFormatError,
             "header lines do not match: "
             "'SLXA-B3_649_FC8437_R1_1_1_183_714' != 'SLXA-B3_649_FC'"),

            ('error_trunc_in_qual.fastq', FASTQFormatError,
             'incomplete/truncated.*end of file')
        ]]

    def test_fastq_to_generator_valid_files(self):
        for valid_files, kwargs, components in self.valid_configurations:
            for valid in valid_files:
                for observed_kwargs in kwargs:
                    _drop_kwargs(observed_kwargs, 'seq_num')
                    constructor = observed_kwargs.get('constructor', Sequence)

                    expected_kwargs = {}
                    expected_kwargs['lowercase'] = 'introns'
                    observed_kwargs['lowercase'] = 'introns'

                    expected = [constructor(c[2],
                                            metadata={'id': c[0],
                                                      'description': c[1]},
                                positional_metadata={'quality': np.array(c[3],
                                                     dtype=np.uint8)},
                                **expected_kwargs)
                                for c in components]

                    observed = list(_fastq_to_generator(valid,
                                                        **observed_kwargs))
                    self.assertEqual(len(expected), len(observed))
                    for o, e in zip(observed, expected):
                        self.assertEqual(o, e)

    def test_fastq_to_generator_invalid_files_all_variants(self):
        # files that should be invalid for all variants, as well as custom
        # phred offsets
        for fp, error_type, error_msg_regex in self.invalid_files:
            for variant in 'sanger', 'illumina1.3', 'illumina1.8':
                with six.assertRaisesRegex(self, error_type, error_msg_regex):
                    list(_fastq_to_generator(fp, variant=variant))

            for offset in 33, 64, 40, 77:
                with six.assertRaisesRegex(self, error_type, error_msg_regex):
                    list(_fastq_to_generator(fp, phred_offset=offset))

    def test_fastq_to_generator_invalid_files_illumina(self):
        # files that should be invalid for illumina1.3 and illumina1.8 variants
        fps = [get_data_path(fp) for fp in
               ['sanger_full_range_original_sanger.fastq',
               'solexa_full_range_original_solexa.fastq']]

        for fp in fps:
            with six.assertRaisesRegex(self, ValueError,
                                       'out of range \[0, 62\]'):
                list(_fastq_to_generator(fp, variant='illumina1.3'))
            with six.assertRaisesRegex(self, ValueError,
                                       'out of range \[0, 62\]'):
                list(_fastq_to_generator(fp, variant='illumina1.8'))

    def test_fastq_to_generator_solexa(self):
        # solexa support isn't implemented yet. should raise error even with
        # valid solexa file
        with self.assertRaises(NotImplementedError):
            list(_fastq_to_generator(
                get_data_path('solexa_full_range_original_solexa.fastq'),
                variant='solexa'))

    def test_fastq_to_sequence(self):
        for constructor in [Sequence, DNA, RNA, Protein]:
            for valid_files, kwargs, components in self.valid_configurations:
                for valid in valid_files:
                    # skip empty file case since we cannot read a specific
                    # sequencefrom an empty file
                    if len(components) == 0:
                        continue

                    for observed_kwargs in kwargs:
                        expected_kwargs = {}

                        # TODO:
                        # some of the test files contain characters which are
                        # invalid for RNA, so don't validate for now. Need to
                        # fix this
                        if constructor is RNA:
                            observed_kwargs['validate'] = False
                            expected_kwargs['validate'] = False

                        _drop_kwargs(observed_kwargs, 'constructor')

                        expected_kwargs['lowercase'] = 'introns'
                        observed_kwargs['lowercase'] = 'introns'

                        seq_num = observed_kwargs.get('seq_num', 1)
                        c = components[seq_num - 1]
                        expected = \
                            constructor(
                                c[2], metadata={'id': c[0],
                                                'description': c[1]},
                                positional_metadata={'quality': np.array(c[3],
                                                     dtype=np.uint8)},
                                **expected_kwargs)

                        observed = read(valid, into=constructor,
                                        format='fastq', verify=False,
                                        **observed_kwargs)
                        self.assertEqual(observed, expected)

    def test_fastq_to_tabular_msa(self):
        class CustomSequence(GrammaredSequence):
            @classproperty
            @overrides(GrammaredSequence)
            def gap_chars(cls):
                return set('-.')

            @classproperty
            @overrides(GrammaredSequence)
            def nondegenerate_chars(cls):
                return set(string.ascii_letters)

            @classproperty
            @overrides(GrammaredSequence)
            def degenerate_map(cls):
                return {}

        for valid_files, kwargs, components in self.valid_configurations:
            for valid in valid_files:
                for observed_kwargs in kwargs:
                    _drop_kwargs(observed_kwargs, 'seq_num')
                    if 'constructor' not in observed_kwargs:
                        observed_kwargs['constructor'] = CustomSequence
                    constructor = observed_kwargs['constructor']

                    expected_kwargs = {}
                    expected_kwargs['lowercase'] = 'introns'
                    observed_kwargs['lowercase'] = 'introns'

                    expected = TabularMSA(
                        [constructor(
                            c[2], metadata={'id': c[0],
                                            'description': c[1]},
                            positional_metadata={'quality': np.array(c[3],
                                                 dtype=np.uint8)},
                            **expected_kwargs)
                         for c in components])

                    observed = _fastq_to_tabular_msa(valid, **observed_kwargs)
                    self.assertEqual(observed, expected)

    def test_fastq_to_tabular_msa_no_constructor(self):
        with six.assertRaisesRegex(self, ValueError, '`constructor`'):
            _fastq_to_tabular_msa(get_data_path('fastq_multi_seq_sanger'))


class TestWriters(unittest.TestCase):
    def setUp(self):
        self.valid_files = [
            ([
                ('f o  o', 'bar\n\nbaz', 'AaCcGg',
                 [16, 17, 18, 19, 20, 21]),
                ('bar', 'baz foo', 'TtGgCc',
                 [23, 22, 21, 20, 19, 18]),
                ('ba\n\t\tz', 'foo bar', 'gAtTtC',
                 [20, 21, 22, 23, 24, 18])
            ], [
                ({'variant': 'sanger'},
                 get_data_path('fastq_writer_sanger_defaults')),
                ({'phred_offset': 33},
                 get_data_path('fastq_writer_sanger_defaults')),
                ({'variant': 'illumina1.8'},
                 get_data_path('fastq_writer_sanger_defaults')),
                ({'variant': 'illumina1.3'},
                 get_data_path('fastq_writer_illumina1.3_defaults')),
                ({'variant': 'sanger', 'id_whitespace_replacement': '%',
                  'description_newline_replacement': '^'},
                 get_data_path('fastq_writer_sanger_non_defaults'))
            ]),
        ]

    def test_generator_to_fastq_kwargs_passed(self):
        for components, kwargs_expected_fp in self.valid_files:
            for kwargs, expected_fp in kwargs_expected_fp:
                def gen():
                    for c in components:
                        yield Sequence(
                            c[2], metadata={'id': c[0], 'description': c[1]},
                            positional_metadata={'quality': c[3]})

                fh = io.StringIO()
                _generator_to_fastq(gen(), fh, **kwargs)
                observed = fh.getvalue()
                fh.close()

                with io.open(expected_fp) as f:
                    expected = f.read()

                self.assertEqual(observed, expected)

    def test_sequence_to_fastq_kwargs_passed(self):
        for constructor in [Sequence, DNA, RNA, Protein]:
            for components, kwargs_expected_fp in self.valid_files:
                for expected_kwargs, expected_fp in kwargs_expected_fp:

                    observed_kwargs = {}
                    # TODO:
                    # some of the test files contain characters which are
                    # invalid for RNA, so don't validate for now. Need to
                    # fix this
                    if constructor is RNA:
                        observed_kwargs['validate'] = False

                    expected_kwargs['lowercase'] = 'introns'
                    observed_kwargs['lowercase'] = 'introns'

                    fh = io.StringIO()
                    for c in components:
                        obj = constructor(
                            c[2],
                            metadata={'id': c[0], 'description': c[1]},
                            positional_metadata={'quality': c[3]},
                            **observed_kwargs)
                        write(obj, into=fh, format='fastq', **expected_kwargs)

                    observed = fh.getvalue()
                    fh.close()

                    with io.open(expected_fp) as f:
                        expected = f.read()

                    self.assertEqual(observed, expected)

    def test_tabular_msa_to_fastq_kwargs_passed(self):
        for components, kwargs_expected_fp in self.valid_files:
            for kwargs, expected_fp in kwargs_expected_fp:
                obj = TabularMSA([
                    Protein(c[2], metadata={'id': c[0], 'description': c[1]},
                            positional_metadata={'quality': c[3]},
                            lowercase='introns')
                    for c in components])

                fh = io.StringIO()
                kwargs['lowercase'] = 'introns'
                _tabular_msa_to_fastq(obj, fh, **kwargs)
                observed = fh.getvalue()
                fh.close()

                with io.open(expected_fp) as f:
                    expected = f.read()

                self.assertEqual(observed, expected)

    def test_generator_to_fastq_no_qual(self):
        def gen():
            yield Sequence('ACGT',
                           metadata={'id': 'foo', 'description': 'bar'},
                           positional_metadata={'quality': range(4)})
            yield Sequence('ACG', metadata={'id': 'foo', 'description': 'bar'})

        with six.assertRaisesRegex(self, ValueError, '2nd.*quality scores'):
            _generator_to_fastq(gen(), io.StringIO(), variant='illumina1.8')


class TestConversions(unittest.TestCase):
    def setUp(self):
        self.conversions = [
            (get_data_path('empty'),
             get_data_path('empty'), [
                 ({'variant': 'sanger'}, {'phred_offset': 42}),
            ]),

            (get_data_path('longreads_original_sanger.fastq'),
             get_data_path('longreads_as_sanger.fastq'), [
                 ({'variant': 'sanger'}, {'variant': 'sanger'}),
                 ({'phred_offset': 33}, {'variant': 'sanger'}),
                 ({'variant': 'sanger'}, {'phred_offset': 33})
            ]),
            (get_data_path('longreads_original_sanger.fastq'),
             get_data_path('longreads_as_illumina.fastq'), [
                 ({'variant': 'sanger'}, {'variant': 'illumina1.3'}),
                 ({'phred_offset': 33}, {'variant': 'illumina1.3'}),
                 ({'variant': 'sanger'}, {'phred_offset': 64})
            ]),

            (get_data_path('wrapping_original_sanger.fastq'),
             get_data_path('wrapping_as_sanger.fastq'), [
                 ({'variant': 'sanger'}, {'variant': 'sanger'}),
                 ({'phred_offset': 33}, {'variant': 'sanger'}),
                 ({'variant': 'sanger'}, {'phred_offset': 33})
            ]),
            (get_data_path('wrapping_original_sanger.fastq'),
             get_data_path('wrapping_as_illumina.fastq'), [
                 ({'variant': 'sanger'}, {'variant': 'illumina1.3'}),
                 ({'phred_offset': 33}, {'variant': 'illumina1.3'}),
                 ({'variant': 'sanger'}, {'phred_offset': 64})
            ]),

            (get_data_path('sanger_full_range_original_sanger.fastq'),
             get_data_path('sanger_full_range_as_sanger.fastq'), [
                 ({'variant': 'sanger'}, {'variant': 'sanger'}),
                 ({'phred_offset': 33}, {'variant': 'sanger'}),
                 ({'variant': 'sanger'}, {'phred_offset': 33})
            ]),
            (get_data_path('sanger_full_range_original_sanger.fastq'),
             get_data_path('sanger_full_range_as_illumina.fastq'), [
                 ({'variant': 'sanger'}, {'variant': 'illumina1.3'}),
                 ({'phred_offset': 33}, {'variant': 'illumina1.3'}),
                 ({'variant': 'sanger'}, {'phred_offset': 64})
            ]),

            (get_data_path('illumina_full_range_original_illumina.fastq'),
             get_data_path('illumina_full_range_as_illumina.fastq'), [
                 ({'variant': 'illumina1.3'}, {'variant': 'illumina1.3'}),
                 ({'phred_offset': 64}, {'variant': 'illumina1.3'}),
                 ({'variant': 'illumina1.3'}, {'phred_offset': 64})
            ]),
            (get_data_path('illumina_full_range_original_illumina.fastq'),
             get_data_path('illumina_full_range_as_sanger.fastq'), [
                 ({'variant': 'illumina1.3'}, {'variant': 'sanger'}),
                 ({'phred_offset': 64}, {'variant': 'sanger'}),
                 ({'variant': 'illumina1.3'}, {'phred_offset': 33})
            ]),

            (get_data_path('misc_dna_original_sanger.fastq'),
             get_data_path('misc_dna_as_sanger.fastq'), [
                 ({'variant': 'sanger'}, {'variant': 'sanger'}),
                 ({'phred_offset': 33}, {'variant': 'sanger'}),
                 ({'variant': 'sanger'}, {'phred_offset': 33})
            ]),
            (get_data_path('misc_dna_original_sanger.fastq'),
             get_data_path('misc_dna_as_illumina.fastq'), [
                 ({'variant': 'sanger'}, {'variant': 'illumina1.3'}),
                 ({'phred_offset': 33}, {'variant': 'illumina1.3'}),
                 ({'variant': 'sanger'}, {'phred_offset': 64})
            ]),

            (get_data_path('misc_rna_original_sanger.fastq'),
             get_data_path('misc_rna_as_sanger.fastq'), [
                 ({'variant': 'sanger'}, {'variant': 'sanger'}),
                 ({'phred_offset': 33}, {'variant': 'sanger'}),
                 ({'variant': 'sanger'}, {'phred_offset': 33})
            ]),
            (get_data_path('misc_rna_original_sanger.fastq'),
             get_data_path('misc_rna_as_illumina.fastq'), [
                 ({'variant': 'sanger'}, {'variant': 'illumina1.3'}),
                 ({'phred_offset': 33}, {'variant': 'illumina1.3'}),
                 ({'variant': 'sanger'}, {'phred_offset': 64})
            ]),

            (get_data_path('fastq_wrapping_original_sanger_no_description'),
             get_data_path('fastq_wrapping_as_sanger_no_description'), [
                 ({'variant': 'sanger'}, {'variant': 'sanger'}),
                 ({'phred_offset': 33}, {'variant': 'sanger'}),
                 ({'variant': 'sanger'}, {'phred_offset': 33})
            ]),
            (get_data_path('fastq_wrapping_original_sanger_no_description'),
             get_data_path('fastq_wrapping_as_illumina_no_description'), [
                 ({'variant': 'sanger'}, {'variant': 'illumina1.3'}),
                 ({'phred_offset': 33}, {'variant': 'illumina1.3'}),
                 ({'variant': 'sanger'}, {'phred_offset': 64})
            ]),
        ]

    def test_conversion(self):
        for from_fp, to_fp, kwargs in self.conversions:
            for from_kwargs, to_kwargs in kwargs:
                read_gen = _fastq_to_generator(from_fp, **from_kwargs)
                fh = io.StringIO()

                # will issue warning when truncating quality scores
                with warnings.catch_warnings(record=True):
                    warnings.simplefilter("ignore")
                    _generator_to_fastq(read_gen, fh, **to_kwargs)

                obs = fh.getvalue()
                fh.close()

                with io.open(to_fp) as fh:
                    exp = fh.read()
                self.assertEqual(obs, exp)


if __name__ == '__main__':
    unittest.main()<|MERGE_RESOLUTION|>--- conflicted
+++ resolved
@@ -19,16 +19,9 @@
 from skbio import read, write, Sequence, DNA, RNA, Protein, TabularMSA
 from skbio.io import FASTQFormatError
 from skbio.io.format.fastq import (
-<<<<<<< HEAD
-    _fastq_sniffer, _fastq_to_generator, _fastq_to_sequence_collection,
-    _fastq_to_tabular_msa, _generator_to_fastq, _sequence_collection_to_fastq,
-    _tabular_msa_to_fastq)
-from skbio.sequence._grammared_sequence import GrammaredSequence
-=======
     _fastq_sniffer, _fastq_to_generator, _fastq_to_tabular_msa,
     _generator_to_fastq, _tabular_msa_to_fastq)
-from skbio.sequence._iupac_sequence import IUPACSequence
->>>>>>> 04dff688
+from skbio.sequence._grammared_sequence import GrammaredSequence
 from skbio.util import get_data_path
 from skbio.util._decorator import classproperty, overrides
 
