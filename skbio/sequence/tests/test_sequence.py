--- conflicted
+++ resolved
@@ -142,7 +142,6 @@
                                      'Quality scores.*greater than.*zero'):
             Sequence('ACGT', quality=[2, 3, -1, 4])
 
-<<<<<<< HEAD
     def test_sequence_property(self):
         npt.assert_equal(self.b1.sequence, np.array("GATTACA", dtype='c'))
         npt.assert_equal(self.b2.sequence,  np.array("ACCGGTACC", dtype='c'))
@@ -179,24 +178,6 @@
         # test that we can't set the property
         with self.assertRaises(AttributeError):
             seq.description = 'bar'
-=======
-    def test_sequence(self):
-        npt.assert_array_equal(self.b1.sequence,
-                               np.array("GATTACA", dtype='c'))
-        npt.assert_array_equal(self.b2.sequence,
-                               np.array("ACCGGTACC", dtype='c'))
-        npt.assert_array_equal(self.b3.sequence, np.array("GREG", dtype='c'))
-
-    def test_id(self):
-        self.assertEqual(self.b1.id, "")
-        self.assertEqual(self.b2.id, "test-seq-2")
-        self.assertEqual(self.b3.id, "test-seq-3")
-
-    def test_description(self):
-        self.assertEqual(self.b1.description, "")
-        self.assertEqual(self.b2.description, "A test sequence")
-        self.assertEqual(self.b3.description, "A protein sequence")
->>>>>>> f7200dce
 
     def test_quality_property(self):
         # test various quality input types that should be equivalent
